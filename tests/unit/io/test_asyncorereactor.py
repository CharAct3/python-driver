# Copyright DataStax, Inc.
#
# Licensed under the Apache License, Version 2.0 (the "License");
# you may not use this file except in compliance with the License.
# You may obtain a copy of the License at
#
# http://www.apache.org/licenses/LICENSE-2.0
#
# Unless required by applicable law or agreed to in writing, software
# distributed under the License is distributed on an "AS IS" BASIS,
# WITHOUT WARRANTIES OR CONDITIONS OF ANY KIND, either express or implied.
# See the License for the specific language governing permissions and
# limitations under the License.
try:
    import unittest2 as unittest
except ImportError:
    import unittest # noqa

from mock import patch
import socket
from cassandra.io.asyncorereactor import AsyncoreConnection
<<<<<<< HEAD
from cassandra.protocol import (write_stringmultimap, write_int, write_string,
                                SupportedMessage, ReadyMessage, ServerError)
from cassandra.marshal import uint8_pack, uint32_pack, int32_pack, uint16_pack
=======
>>>>>>> 9819499c
from tests import is_monkey_patched
from tests.unit.io.utils import ReactorTestMixin, TimerTestMixin, noop_if_monkey_patched

<<<<<<< HEAD
class AsyncoreConnectionTest(unittest.TestCase):
=======

class AsyncorePatcher(unittest.TestCase):
>>>>>>> 9819499c

    @classmethod
    @noop_if_monkey_patched
    def setUpClass(cls):
        if is_monkey_patched():
            return
        AsyncoreConnection.initialize_reactor()
<<<<<<< HEAD
        cls.socket_patcher = patch('socket.socket', spec=socket.socket)
        cls.mock_socket = cls.socket_patcher.start()
        cls.mock_socket().connect_ex.return_value = 0
        cls.mock_socket().getsockopt.return_value = 0
        cls.mock_socket().fileno.return_value = 100

        AsyncoreConnection.add_channel = lambda *args, **kwargs: None

    @classmethod
    def tearDownClass(cls):
        if is_monkey_patched():
            return
        cls.socket_patcher.stop()

    def setUp(self):
        if is_monkey_patched():
            raise unittest.SkipTest("Can't test asyncore with monkey patching")

    def make_connection(self):
        c = AsyncoreConnection('1.2.3.4', cql_version='3.0.1', connect_timeout=5)
        c.socket = Mock()
        c.socket.send.side_effect = lambda x: len(x)
        return c

    def make_header_prefix(self, message_class, version=3, stream_id=0):
        header = list(map(uint8_pack, [
            0xff & (HEADER_DIRECTION_TO_CLIENT | version),
            stream_id,
            message_class.opcode  # opcode
        ]))
        header.insert(1, uint16_pack(0))  # flags (compression)
        return six.binary_type().join(header)

    def make_options_body(self):
        options_buf = BytesIO()
        write_stringmultimap(options_buf, {
            'CQL_VERSION': ['3.0.1'],
            'COMPRESSION': []
        })
        return options_buf.getvalue()

    def make_error_body(self, code, msg):
        buf = BytesIO()
        write_int(buf, code)
        write_string(buf, msg)
        return buf.getvalue()

    def make_msg(self, header, body=six.binary_type()):
        return header + uint32_pack(len(body)) + body

    def test_successful_connection(self, *args):
        c = self.make_connection()

        # let it write the OptionsMessage
        c.handle_write()

        # read in a SupportedMessage response
        header = self.make_header_prefix(SupportedMessage)
        options = self.make_options_body()
        c.socket.recv.return_value = self.make_msg(header, options)
        c.handle_read()

        # let it write out a StartupMessage
        c.handle_write()

        header = self.make_header_prefix(ReadyMessage, stream_id=1)
        c.socket.recv.return_value = self.make_msg(header)
        c.handle_read()

        self.assertTrue(c.connected_event.is_set())
        return c

    def test_egain_on_buffer_size(self, *args):
        # get a connection that's already fully started
        c = self.test_successful_connection()

        #Testing with v3, minimum supported version
        header = six.b('\x03') + uint16_pack(0) + six.b('\x00\x00') + int32_pack(20000)
        responses = [
            header + (six.b('a') * (4096 - len(header))),
            six.b('a') * 4096,
            socket_error(errno.EAGAIN),
            six.b('a') * 100,
            socket_error(errno.EAGAIN)]

        def side_effect(*args):
            response = responses.pop(0)
            if isinstance(response, socket_error):
                raise response
            else:
                return response

        c.socket.recv.side_effect = side_effect
        c.handle_read()
        self.assertEqual(c._current_frame.end_pos, 20000 + len(header))
        # the EAGAIN prevents it from reading the last 100 bytes
        c._iobuf.seek(0, os.SEEK_END)
        pos = c._iobuf.tell()
        self.assertEqual(pos, 4096 + 4096)

        # now tell it to read the last 100 bytes
        c.handle_read()
        c._iobuf.seek(0, os.SEEK_END)
        pos = c._iobuf.tell()
        self.assertEqual(pos, 4096 + 4096 + 100)

    def test_protocol_error(self, *args):
        c = self.make_connection()

        # let it write the OptionsMessage
        c.handle_write()

        # read in a SupportedMessage response
        header = self.make_header_prefix(SupportedMessage, version=0xa4)
        options = self.make_options_body()
        c.socket.recv.return_value = self.make_msg(header, options)
        c.handle_read()

        # make sure it errored correctly
        self.assertTrue(c.is_defunct)
        self.assertTrue(c.connected_event.is_set())
        self.assertIsInstance(c.last_error, ProtocolError)

    def test_error_message_on_startup(self, *args):
        c = self.make_connection()
=======
>>>>>>> 9819499c

        socket_patcher = patch('socket.socket', spec=socket.socket)
        channel_patcher = patch(
            'cassandra.io.asyncorereactor.AsyncoreConnection.add_channel',
            new=(lambda *args, **kwargs: None)
        )

        cls.mock_socket = socket_patcher.start()
        cls.mock_socket.connect_ex.return_value = 0
        cls.mock_socket.getsockopt.return_value = 0
        cls.mock_socket.fileno.return_value = 100

        channel_patcher.start()

        cls.patchers = (socket_patcher, channel_patcher)

    @classmethod
    @noop_if_monkey_patched
    def tearDownClass(cls):
        for p in cls.patchers:
            try:
                p.stop()
            except:
                pass


class AsyncoreConnectionTest(ReactorTestMixin, AsyncorePatcher):

    connection_class = AsyncoreConnection
    socket_attr_name = 'socket'

    def setUp(self):
        if is_monkey_patched():
            raise unittest.SkipTest("Can't test asyncore with monkey patching")


class TestAsyncoreTimer(TimerTestMixin, AsyncorePatcher):
    connection_class = AsyncoreConnection

<<<<<<< HEAD
        # Various lists for tracking callback stage
        connection = self.make_connection()
        timeout = .1
        callback = TimerCallback(timeout)
        timer = connection.create_timer(timeout, callback.invoke)
        timer.cancel()
        # Release context allow for timer thread to run.
        time.sleep(.2)
        timer_manager = connection._loop._timers
        # Assert that the cancellation was honored
        self.assertFalse(timer_manager._queue)
        self.assertFalse(timer_manager._new_timers)
        self.assertFalse(callback.was_invoked())
=======
    @property
    def create_timer(self):
        return self.connection.create_timer

    @property
    def _timers(self):
        return self.connection._loop._timers

    def setUp(self):
        if is_monkey_patched():
            raise unittest.SkipTest("Can't test asyncore with monkey patching")
        super(TestAsyncoreTimer, self).setUp()
>>>>>>> 9819499c
<|MERGE_RESOLUTION|>--- conflicted
+++ resolved
@@ -19,157 +19,16 @@
 from mock import patch
 import socket
 from cassandra.io.asyncorereactor import AsyncoreConnection
-<<<<<<< HEAD
-from cassandra.protocol import (write_stringmultimap, write_int, write_string,
-                                SupportedMessage, ReadyMessage, ServerError)
-from cassandra.marshal import uint8_pack, uint32_pack, int32_pack, uint16_pack
-=======
->>>>>>> 9819499c
 from tests import is_monkey_patched
 from tests.unit.io.utils import ReactorTestMixin, TimerTestMixin, noop_if_monkey_patched
 
-<<<<<<< HEAD
-class AsyncoreConnectionTest(unittest.TestCase):
-=======
-
 class AsyncorePatcher(unittest.TestCase):
->>>>>>> 9819499c
-
     @classmethod
     @noop_if_monkey_patched
     def setUpClass(cls):
         if is_monkey_patched():
             return
         AsyncoreConnection.initialize_reactor()
-<<<<<<< HEAD
-        cls.socket_patcher = patch('socket.socket', spec=socket.socket)
-        cls.mock_socket = cls.socket_patcher.start()
-        cls.mock_socket().connect_ex.return_value = 0
-        cls.mock_socket().getsockopt.return_value = 0
-        cls.mock_socket().fileno.return_value = 100
-
-        AsyncoreConnection.add_channel = lambda *args, **kwargs: None
-
-    @classmethod
-    def tearDownClass(cls):
-        if is_monkey_patched():
-            return
-        cls.socket_patcher.stop()
-
-    def setUp(self):
-        if is_monkey_patched():
-            raise unittest.SkipTest("Can't test asyncore with monkey patching")
-
-    def make_connection(self):
-        c = AsyncoreConnection('1.2.3.4', cql_version='3.0.1', connect_timeout=5)
-        c.socket = Mock()
-        c.socket.send.side_effect = lambda x: len(x)
-        return c
-
-    def make_header_prefix(self, message_class, version=3, stream_id=0):
-        header = list(map(uint8_pack, [
-            0xff & (HEADER_DIRECTION_TO_CLIENT | version),
-            stream_id,
-            message_class.opcode  # opcode
-        ]))
-        header.insert(1, uint16_pack(0))  # flags (compression)
-        return six.binary_type().join(header)
-
-    def make_options_body(self):
-        options_buf = BytesIO()
-        write_stringmultimap(options_buf, {
-            'CQL_VERSION': ['3.0.1'],
-            'COMPRESSION': []
-        })
-        return options_buf.getvalue()
-
-    def make_error_body(self, code, msg):
-        buf = BytesIO()
-        write_int(buf, code)
-        write_string(buf, msg)
-        return buf.getvalue()
-
-    def make_msg(self, header, body=six.binary_type()):
-        return header + uint32_pack(len(body)) + body
-
-    def test_successful_connection(self, *args):
-        c = self.make_connection()
-
-        # let it write the OptionsMessage
-        c.handle_write()
-
-        # read in a SupportedMessage response
-        header = self.make_header_prefix(SupportedMessage)
-        options = self.make_options_body()
-        c.socket.recv.return_value = self.make_msg(header, options)
-        c.handle_read()
-
-        # let it write out a StartupMessage
-        c.handle_write()
-
-        header = self.make_header_prefix(ReadyMessage, stream_id=1)
-        c.socket.recv.return_value = self.make_msg(header)
-        c.handle_read()
-
-        self.assertTrue(c.connected_event.is_set())
-        return c
-
-    def test_egain_on_buffer_size(self, *args):
-        # get a connection that's already fully started
-        c = self.test_successful_connection()
-
-        #Testing with v3, minimum supported version
-        header = six.b('\x03') + uint16_pack(0) + six.b('\x00\x00') + int32_pack(20000)
-        responses = [
-            header + (six.b('a') * (4096 - len(header))),
-            six.b('a') * 4096,
-            socket_error(errno.EAGAIN),
-            six.b('a') * 100,
-            socket_error(errno.EAGAIN)]
-
-        def side_effect(*args):
-            response = responses.pop(0)
-            if isinstance(response, socket_error):
-                raise response
-            else:
-                return response
-
-        c.socket.recv.side_effect = side_effect
-        c.handle_read()
-        self.assertEqual(c._current_frame.end_pos, 20000 + len(header))
-        # the EAGAIN prevents it from reading the last 100 bytes
-        c._iobuf.seek(0, os.SEEK_END)
-        pos = c._iobuf.tell()
-        self.assertEqual(pos, 4096 + 4096)
-
-        # now tell it to read the last 100 bytes
-        c.handle_read()
-        c._iobuf.seek(0, os.SEEK_END)
-        pos = c._iobuf.tell()
-        self.assertEqual(pos, 4096 + 4096 + 100)
-
-    def test_protocol_error(self, *args):
-        c = self.make_connection()
-
-        # let it write the OptionsMessage
-        c.handle_write()
-
-        # read in a SupportedMessage response
-        header = self.make_header_prefix(SupportedMessage, version=0xa4)
-        options = self.make_options_body()
-        c.socket.recv.return_value = self.make_msg(header, options)
-        c.handle_read()
-
-        # make sure it errored correctly
-        self.assertTrue(c.is_defunct)
-        self.assertTrue(c.connected_event.is_set())
-        self.assertIsInstance(c.last_error, ProtocolError)
-
-    def test_error_message_on_startup(self, *args):
-        c = self.make_connection()
-=======
->>>>>>> 9819499c
-
         socket_patcher = patch('socket.socket', spec=socket.socket)
         channel_patcher = patch(
             'cassandra.io.asyncorereactor.AsyncoreConnection.add_channel',
@@ -208,21 +67,6 @@
 class TestAsyncoreTimer(TimerTestMixin, AsyncorePatcher):
     connection_class = AsyncoreConnection
 
-<<<<<<< HEAD
-        # Various lists for tracking callback stage
-        connection = self.make_connection()
-        timeout = .1
-        callback = TimerCallback(timeout)
-        timer = connection.create_timer(timeout, callback.invoke)
-        timer.cancel()
-        # Release context allow for timer thread to run.
-        time.sleep(.2)
-        timer_manager = connection._loop._timers
-        # Assert that the cancellation was honored
-        self.assertFalse(timer_manager._queue)
-        self.assertFalse(timer_manager._new_timers)
-        self.assertFalse(callback.was_invoked())
-=======
     @property
     def create_timer(self):
         return self.connection.create_timer
@@ -234,5 +78,4 @@
     def setUp(self):
         if is_monkey_patched():
             raise unittest.SkipTest("Can't test asyncore with monkey patching")
-        super(TestAsyncoreTimer, self).setUp()
->>>>>>> 9819499c
+        super(TestAsyncoreTimer, self).setUp()