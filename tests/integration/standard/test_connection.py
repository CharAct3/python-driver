--- conflicted
+++ resolved
@@ -1,8 +1,4 @@
-<<<<<<< HEAD
 from tests.integration import PROTOCOL_VERSION
-=======
-import sys
->>>>>>> cd9ec7cc
 
 try:
     import unittest2 as unittest
@@ -10,6 +6,7 @@
     import unittest # noqa
 
 from functools import partial
+import sys
 from threading import Thread, Event
 
 from cassandra import ConsistencyLevel
