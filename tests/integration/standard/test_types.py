--- conflicted
+++ resolved
@@ -505,15 +505,9 @@
         s = c.connect()
         s.encoder.mapping[tuple] = s.encoder.cql_encode_tuple
 
-<<<<<<< HEAD
         s.execute("""CREATE KEYSPACE test_tuple_primitive_subtypes
             WITH replication = { 'class' : 'SimpleStrategy', 'replication_factor': '1'}""")
         s.set_keyspace("test_tuple_primitive_subtypes")
-=======
-        s.execute("""CREATE KEYSPACE test_tuple_subtypes
-            WITH replication = { 'class' : 'SimpleStrategy', 'replication_factor': '1'}""")
-        s.set_keyspace("test_tuple_subtypes")
->>>>>>> 10bebded
 
         s.execute("CREATE TABLE mytable ("
                   "k int PRIMARY KEY, "
@@ -531,11 +525,6 @@
             result = s.execute("SELECT v FROM mytable WHERE k=%s", (i,))[0]
             self.assertEqual(response_tuple, result.v)
 
-<<<<<<< HEAD
-    def test_tuple_non_primitive_subtypes(self):
-        """
-        Ensure tuple subtypes are appropriately handled for maps, sets, and lists.
-=======
     def nested_tuples_schema_helper(self, depth):
         """
         Helper method for creating nested tuple schema
@@ -556,10 +545,9 @@
         else:
             return (self.nested_tuples_creator_helper(depth - 1), )
 
-    def test_nested_tuples(self):
-        """
-        Ensure nested are appropriately handled.
->>>>>>> 10bebded
+    def test_tuple_non_primitive_subtypes(self):
+        """
+        Ensure tuple subtypes are appropriately handled for maps, sets, and lists.
         """
 
         if self._cass_version < (2, 1, 0):
@@ -571,8 +559,7 @@
         # set the row_factory to dict_factory for programmatic access
         # set the encoder for tuples for the ability to write tuples
         s.row_factory = dict_factory
-<<<<<<< HEAD
-        s.encoders[tuple] = cql_encode_tuple
+        s.encoder.mapping[tuple] = s.encoder.cql_encode_tuple
 
         s.execute("""CREATE KEYSPACE test_tuple_non_primitive_subtypes
             WITH replication = { 'class' : 'SimpleStrategy', 'replication_factor': '1'}""")
@@ -639,7 +626,21 @@
             result = s.execute("SELECT v_%s FROM mytable WHERE k=0", (i,))[0]
             self.assertEqual(created_tuple, result['v_%s' % i])
             i += 1
-=======
+
+    def test_nested_tuples(self):
+        """
+        Ensure nested are appropriately handled.
+        """
+
+        if self._cass_version < (2, 1, 0):
+            raise unittest.SkipTest("The tuple type was introduced in Cassandra 2.1")
+
+        c = Cluster(protocol_version=PROTOCOL_VERSION)
+        s = c.connect()
+
+        # set the row_factory to dict_factory for programmatic access
+        # set the encoder for tuples for the ability to write tuples
+        s.row_factory = dict_factory
         s.encoder.mapping[tuple] = s.encoder.cql_encode_tuple
 
         s.execute("""CREATE KEYSPACE test_nested_tuples
@@ -668,7 +669,6 @@
             # verify tuple was written and read correctly
             result = s.execute("SELECT v_%s FROM mytable WHERE k=%s", (i, i))[0]
             self.assertEqual(created_tuple, result['v_%s' % i])
->>>>>>> 10bebded
 
     def test_unicode_query_string(self):
         c = Cluster(protocol_version=PROTOCOL_VERSION)
