# Copyright 2013-2016 DataStax, Inc.
#
# Licensed under the Apache License, Version 2.0 (the "License");
# you may not use this file except in compliance with the License.
# You may obtain a copy of the License at
#
# http://www.apache.org/licenses/LICENSE-2.0
#
# Unless required by applicable law or agreed to in writing, software
# distributed under the License is distributed on an "AS IS" BASIS,
# WITHOUT WARRANTIES OR CONDITIONS OF ANY KIND, either express or implied.
# See the License for the specific language governing permissions and
# limitations under the License.

from __future__ import absolute_import  # to enable import io from stdlib
from collections import namedtuple
import logging
import socket
from uuid import UUID

import six
from six.moves import range
import io

from cassandra import ProtocolVersion
from cassandra import type_codes, DriverException
from cassandra import (Unavailable, WriteTimeout, ReadTimeout,
                       WriteFailure, ReadFailure, FunctionFailure,
                       AlreadyExists, InvalidRequest, Unauthorized,
                       UnsupportedOperation, UserFunctionDescriptor,
                       UserAggregateDescriptor, SchemaTargetType)
from cassandra.marshal import (int32_pack, int32_unpack, uint16_pack, uint16_unpack,
                               int8_pack, int8_unpack, uint64_pack, header_pack,
                               v3_header_pack)
from cassandra.cqltypes import (AsciiType, BytesType, BooleanType,
                                CounterColumnType, DateType, DecimalType,
                                DoubleType, FloatType, Int32Type,
                                InetAddressType, IntegerType, ListType,
                                LongType, MapType, SetType, TimeUUIDType,
                                UTF8Type, VarcharType, UUIDType, UserType,
                                TupleType, lookup_casstype, SimpleDateType,
                                TimeType, ByteType, ShortType, DurationType)
from cassandra.policies import WriteType
from cassandra.cython_deps import HAVE_CYTHON, HAVE_NUMPY
from cassandra import util

log = logging.getLogger(__name__)


class NotSupportedError(Exception):
    pass


class InternalError(Exception):
    pass

ColumnMetadata = namedtuple("ColumnMetadata", ['keyspace_name', 'table_name', 'name', 'type'])

HEADER_DIRECTION_TO_CLIENT = 0x80
HEADER_DIRECTION_MASK = 0x80

COMPRESSED_FLAG = 0x01
TRACING_FLAG = 0x02
CUSTOM_PAYLOAD_FLAG = 0x04
WARNING_FLAG = 0x08
USE_BETA_FLAG = 0x10
USE_BETA_MASK = ~USE_BETA_FLAG

_message_types_by_opcode = {}

_UNSET_VALUE = object()


def register_class(cls):
    _message_types_by_opcode[cls.opcode] = cls


def get_registered_classes():
    return _message_types_by_opcode.copy()


class _RegisterMessageType(type):
    def __init__(cls, name, bases, dct):
        if not name.startswith('_'):
            register_class(cls)


@six.add_metaclass(_RegisterMessageType)
class _MessageType(object):

    tracing = False
    custom_payload = None
    warnings = None

    def update_custom_payload(self, other):
        if other:
            if not self.custom_payload:
                self.custom_payload = {}
            self.custom_payload.update(other)
            if len(self.custom_payload) > 65535:
                raise ValueError("Custom payload map exceeds max count allowed by protocol (65535)")

    def __repr__(self):
        return '<%s(%s)>' % (self.__class__.__name__, ', '.join('%s=%r' % i for i in _get_params(self)))


def _get_params(message_obj):
    base_attrs = dir(_MessageType)
    return (
        (n, a) for n, a in message_obj.__dict__.items()
        if n not in base_attrs and not n.startswith('_') and not callable(a)
    )


error_classes = {}


class ErrorMessage(_MessageType, Exception):
    opcode = 0x00
    name = 'ERROR'
    summary = 'Unknown'

    def __init__(self, code, message, info):
        self.code = code
        self.message = message
        self.info = info

    @classmethod
    def recv_body(cls, f, protocol_version, *args):
        code = read_int(f)
        msg = read_string(f)
        subcls = error_classes.get(code, cls)
        extra_info = subcls.recv_error_info(f, protocol_version)
        return subcls(code=code, message=msg, info=extra_info)

    def summary_msg(self):
        msg = 'Error from server: code=%04x [%s] message="%s"' \
              % (self.code, self.summary, self.message)
        if six.PY2 and isinstance(msg, six.text_type):
            msg = msg.encode('utf-8')
        return msg

    def __str__(self):
        return '<%s>' % self.summary_msg()
    __repr__ = __str__

    @staticmethod
    def recv_error_info(f, protocol_version):
        pass

    def to_exception(self):
        return self


class ErrorMessageSubclass(_RegisterMessageType):
    def __init__(cls, name, bases, dct):
        if cls.error_code is not None:  # Server has an error code of 0.
            error_classes[cls.error_code] = cls


@six.add_metaclass(ErrorMessageSubclass)
class ErrorMessageSub(ErrorMessage):
    error_code = None


class RequestExecutionException(ErrorMessageSub):
    pass


class RequestValidationException(ErrorMessageSub):
    pass


class ServerError(ErrorMessageSub):
    summary = 'Server error'
    error_code = 0x0000


class ProtocolException(ErrorMessageSub):
    summary = 'Protocol error'
    error_code = 0x000A


class BadCredentials(ErrorMessageSub):
    summary = 'Bad credentials'
    error_code = 0x0100


class UnavailableErrorMessage(RequestExecutionException):
    summary = 'Unavailable exception'
    error_code = 0x1000

    @staticmethod
    def recv_error_info(f, protocol_version):
        return {
            'consistency': read_consistency_level(f),
            'required_replicas': read_int(f),
            'alive_replicas': read_int(f),
        }

    def to_exception(self):
        return Unavailable(self.summary_msg(), **self.info)


class OverloadedErrorMessage(RequestExecutionException):
    summary = 'Coordinator node overloaded'
    error_code = 0x1001


class IsBootstrappingErrorMessage(RequestExecutionException):
    summary = 'Coordinator node is bootstrapping'
    error_code = 0x1002


class TruncateError(RequestExecutionException):
    summary = 'Error during truncate'
    error_code = 0x1003


class WriteTimeoutErrorMessage(RequestExecutionException):
    summary = "Coordinator node timed out waiting for replica nodes' responses"
    error_code = 0x1100

    @staticmethod
    def recv_error_info(f, protocol_version):
        return {
            'consistency': read_consistency_level(f),
            'received_responses': read_int(f),
            'required_responses': read_int(f),
            'write_type': WriteType.name_to_value[read_string(f)],
        }

    def to_exception(self):
        return WriteTimeout(self.summary_msg(), **self.info)


class ReadTimeoutErrorMessage(RequestExecutionException):
    summary = "Coordinator node timed out waiting for replica nodes' responses"
    error_code = 0x1200

    @staticmethod
    def recv_error_info(f, protocol_version):
        return {
            'consistency': read_consistency_level(f),
            'received_responses': read_int(f),
            'required_responses': read_int(f),
            'data_retrieved': bool(read_byte(f)),
        }

    def to_exception(self):
        return ReadTimeout(self.summary_msg(), **self.info)


class ReadFailureMessage(RequestExecutionException):
    summary = "Replica(s) failed to execute read"
    error_code = 0x1300

    @staticmethod
    def recv_error_info(f, protocol_version):
        consistency = read_consistency_level(f)
        received_responses = read_int(f)
        required_responses = read_int(f)

        if ProtocolVersion.uses_error_code_map(protocol_version):
            error_code_map = read_error_code_map(f)
            failures = len(error_code_map)
        else:
            error_code_map = None
            failures = read_int(f)

        data_retrieved = bool(read_byte(f))

        return {
            'consistency': consistency,
            'received_responses': received_responses,
            'required_responses': required_responses,
            'failures': failures,
            'error_code_map': error_code_map,
            'data_retrieved': data_retrieved
        }

    def to_exception(self):
        return ReadFailure(self.summary_msg(), **self.info)


class FunctionFailureMessage(RequestExecutionException):
    summary = "User Defined Function failure"
    error_code = 0x1400

    @staticmethod
    def recv_error_info(f, protocol_version):
        return {
            'keyspace': read_string(f),
            'function': read_string(f),
            'arg_types': [read_string(f) for _ in range(read_short(f))],
        }

    def to_exception(self):
        return FunctionFailure(self.summary_msg(), **self.info)


class WriteFailureMessage(RequestExecutionException):
    summary = "Replica(s) failed to execute write"
    error_code = 0x1500

    @staticmethod
    def recv_error_info(f, protocol_version):
        consistency = read_consistency_level(f)
        received_responses = read_int(f)
        required_responses = read_int(f)

        if ProtocolVersion.uses_error_code_map(protocol_version):
            error_code_map = read_error_code_map(f)
            failures = len(error_code_map)
        else:
            error_code_map = None
            failures = read_int(f)

        write_type = WriteType.name_to_value[read_string(f)]

        return {
            'consistency': consistency,
            'received_responses': received_responses,
            'required_responses': required_responses,
            'failures': failures,
            'error_code_map': error_code_map,
            'write_type': write_type
        }

    def to_exception(self):
        return WriteFailure(self.summary_msg(), **self.info)


class SyntaxException(RequestValidationException):
    summary = 'Syntax error in CQL query'
    error_code = 0x2000


class UnauthorizedErrorMessage(RequestValidationException):
    summary = 'Unauthorized'
    error_code = 0x2100

    def to_exception(self):
        return Unauthorized(self.summary_msg())


class InvalidRequestException(RequestValidationException):
    summary = 'Invalid query'
    error_code = 0x2200

    def to_exception(self):
        return InvalidRequest(self.summary_msg())


class ConfigurationException(RequestValidationException):
    summary = 'Query invalid because of configuration issue'
    error_code = 0x2300


class PreparedQueryNotFound(RequestValidationException):
    summary = 'Matching prepared statement not found on this node'
    error_code = 0x2500

    @staticmethod
    def recv_error_info(f, protocol_version):
        # return the query ID
        return read_binary_string(f)


class AlreadyExistsException(ConfigurationException):
    summary = 'Item already exists'
    error_code = 0x2400

    @staticmethod
    def recv_error_info(f, protocol_version):
        return {
            'keyspace': read_string(f),
            'table': read_string(f),
        }

    def to_exception(self):
        return AlreadyExists(**self.info)


class StartupMessage(_MessageType):
    opcode = 0x01
    name = 'STARTUP'

    KNOWN_OPTION_KEYS = set((
        'CQL_VERSION',
        'COMPRESSION',
    ))

    def __init__(self, cqlversion, options):
        self.cqlversion = cqlversion
        self.options = options

    def send_body(self, f, protocol_version):
        optmap = self.options.copy()
        optmap['CQL_VERSION'] = self.cqlversion
        write_stringmap(f, optmap)


class ReadyMessage(_MessageType):
    opcode = 0x02
    name = 'READY'

    @classmethod
    def recv_body(cls, *args):
        return cls()


class AuthenticateMessage(_MessageType):
    opcode = 0x03
    name = 'AUTHENTICATE'

    def __init__(self, authenticator):
        self.authenticator = authenticator

    @classmethod
    def recv_body(cls, f, *args):
        authname = read_string(f)
        return cls(authenticator=authname)


class CredentialsMessage(_MessageType):
    opcode = 0x04
    name = 'CREDENTIALS'

    def __init__(self, creds):
        self.creds = creds

    def send_body(self, f, protocol_version):
        if protocol_version > 1:
            raise UnsupportedOperation(
                "Credentials-based authentication is not supported with "
                "protocol version 2 or higher.  Use the SASL authentication "
                "mechanism instead.")
        write_short(f, len(self.creds))
        for credkey, credval in self.creds.items():
            write_string(f, credkey)
            write_string(f, credval)


class AuthChallengeMessage(_MessageType):
    opcode = 0x0E
    name = 'AUTH_CHALLENGE'

    def __init__(self, challenge):
        self.challenge = challenge

    @classmethod
    def recv_body(cls, f, *args):
        return cls(read_binary_longstring(f))


class AuthResponseMessage(_MessageType):
    opcode = 0x0F
    name = 'AUTH_RESPONSE'

    def __init__(self, response):
        self.response = response

    def send_body(self, f, protocol_version):
        write_longstring(f, self.response)


class AuthSuccessMessage(_MessageType):
    opcode = 0x10
    name = 'AUTH_SUCCESS'

    def __init__(self, token):
        self.token = token

    @classmethod
    def recv_body(cls, f, *args):
        return cls(read_longstring(f))


class OptionsMessage(_MessageType):
    opcode = 0x05
    name = 'OPTIONS'

    def send_body(self, f, protocol_version):
        pass


class SupportedMessage(_MessageType):
    opcode = 0x06
    name = 'SUPPORTED'

    def __init__(self, cql_versions, options):
        self.cql_versions = cql_versions
        self.options = options

    @classmethod
    def recv_body(cls, f, *args):
        options = read_stringmultimap(f)
        cql_versions = options.pop('CQL_VERSION')
        return cls(cql_versions=cql_versions, options=options)


# used for QueryMessage and ExecuteMessage
_VALUES_FLAG = 0x01
_SKIP_METADATA_FLAG = 0x02
_PAGE_SIZE_FLAG = 0x04
_WITH_PAGING_STATE_FLAG = 0x08
_WITH_SERIAL_CONSISTENCY_FLAG = 0x10
_PROTOCOL_TIMESTAMP = 0x20


class QueryMessage(_MessageType):
    opcode = 0x07
    name = 'QUERY'

    def __init__(self, query, consistency_level, serial_consistency_level=None,
                 fetch_size=None, paging_state=None, timestamp=None):
        self.query = query
        self.consistency_level = consistency_level
        self.serial_consistency_level = serial_consistency_level
        self.fetch_size = fetch_size
        self.paging_state = paging_state
        self.timestamp = timestamp
        self._query_params = None  # only used internally. May be set to a list of native-encoded values to have them sent with the request.

    def send_body(self, f, protocol_version):
        write_longstring(f, self.query)
        write_consistency_level(f, self.consistency_level)
        flags = 0x00
        if self._query_params is not None:
            flags |= _VALUES_FLAG  # also v2+, but we're only setting params internally right now

        if self.serial_consistency_level:
            if protocol_version >= 2:
                flags |= _WITH_SERIAL_CONSISTENCY_FLAG
            else:
                raise UnsupportedOperation(
                    "Serial consistency levels require the use of protocol version "
                    "2 or higher. Consider setting Cluster.protocol_version to 2 "
                    "to support serial consistency levels.")

        if self.fetch_size:
            if protocol_version >= 2:
                flags |= _PAGE_SIZE_FLAG
            else:
                raise UnsupportedOperation(
                    "Automatic query paging may only be used with protocol version "
                    "2 or higher. Consider setting Cluster.protocol_version to 2.")

        if self.paging_state:
            if protocol_version >= 2:
                flags |= _WITH_PAGING_STATE_FLAG
            else:
                raise UnsupportedOperation(
                    "Automatic query paging may only be used with protocol version "
                    "2 or higher. Consider setting Cluster.protocol_version to 2.")

        if self.timestamp is not None:
            flags |= _PROTOCOL_TIMESTAMP

<<<<<<< HEAD
        if protocol_version >= 5:
            write_int(f, flags)
=======
        if ProtocolVersion.uses_int_query_flags(protocol_version):
            write_uint(f, flags)
>>>>>>> 5c5a53ef
        else:
            write_byte(f, flags)

        if self._query_params is not None:
            write_short(f, len(self._query_params))
            for param in self._query_params:
                write_value(f, param)

        if self.fetch_size:
            write_int(f, self.fetch_size)
        if self.paging_state:
            write_longstring(f, self.paging_state)
        if self.serial_consistency_level:
            write_consistency_level(f, self.serial_consistency_level)
        if self.timestamp is not None:
            write_long(f, self.timestamp)


CUSTOM_TYPE = object()

RESULT_KIND_VOID = 0x0001
RESULT_KIND_ROWS = 0x0002
RESULT_KIND_SET_KEYSPACE = 0x0003
RESULT_KIND_PREPARED = 0x0004
RESULT_KIND_SCHEMA_CHANGE = 0x0005


class ResultMessage(_MessageType):
    opcode = 0x08
    name = 'RESULT'

    kind = None
    results = None
    paging_state = None

    # Names match type name in module scope. Most are imported from cassandra.cqltypes (except CUSTOM_TYPE)
    type_codes = _cqltypes_by_code = dict((v, globals()[k]) for k, v in type_codes.__dict__.items() if not k.startswith('_'))

    _FLAGS_GLOBAL_TABLES_SPEC = 0x0001
    _HAS_MORE_PAGES_FLAG = 0x0002
    _NO_METADATA_FLAG = 0x0004

    def __init__(self, kind, results, paging_state=None, col_types=None):
        self.kind = kind
        self.results = results
        self.paging_state = paging_state
        self.col_types = col_types

    @classmethod
    def recv_body(cls, f, protocol_version, user_type_map, result_metadata):
        kind = read_int(f)
        paging_state = None
        col_types = None
        if kind == RESULT_KIND_VOID:
            results = None
        elif kind == RESULT_KIND_ROWS:
            paging_state, col_types, results = cls.recv_results_rows(
                f, protocol_version, user_type_map, result_metadata)
        elif kind == RESULT_KIND_SET_KEYSPACE:
            ksname = read_string(f)
            results = ksname
        elif kind == RESULT_KIND_PREPARED:
            results = cls.recv_results_prepared(f, protocol_version, user_type_map)
        elif kind == RESULT_KIND_SCHEMA_CHANGE:
            results = cls.recv_results_schema_change(f, protocol_version)
        else:
            raise DriverException("Unknown RESULT kind: %d" % kind)
        return cls(kind, results, paging_state, col_types)

    @classmethod
    def recv_results_rows(cls, f, protocol_version, user_type_map, result_metadata):
        paging_state, column_metadata = cls.recv_results_metadata(f, user_type_map)
        column_metadata = column_metadata or result_metadata
        rowcount = read_int(f)
        rows = [cls.recv_row(f, len(column_metadata)) for _ in range(rowcount)]
        colnames = [c[2] for c in column_metadata]
        coltypes = [c[3] for c in column_metadata]
        try:
            parsed_rows = [
                tuple(ctype.from_binary(val, protocol_version)
                      for ctype, val in zip(coltypes, row))
                for row in rows]
        except Exception:
            for row in rows:
                for i in range(len(row)):
                    try:
                        coltypes[i].from_binary(row[i], protocol_version)
                    except Exception as e:
                        raise DriverException('Failed decoding result column "%s" of type %s: %s' % (colnames[i],
                                                                                                     coltypes[i].cql_parameterized_type(),
                                                                                                     str(e)))
        return paging_state, coltypes, (colnames, parsed_rows)

    @classmethod
    def recv_results_prepared(cls, f, protocol_version, user_type_map):
        query_id = read_binary_string(f)
        bind_metadata, pk_indexes, result_metadata = cls.recv_prepared_metadata(f, protocol_version, user_type_map)
        return query_id, bind_metadata, pk_indexes, result_metadata

    @classmethod
    def recv_results_metadata(cls, f, user_type_map):
        flags = read_int(f)
        colcount = read_int(f)

        if flags & cls._HAS_MORE_PAGES_FLAG:
            paging_state = read_binary_longstring(f)
        else:
            paging_state = None

        no_meta = bool(flags & cls._NO_METADATA_FLAG)
        if no_meta:
            return paging_state, []

        glob_tblspec = bool(flags & cls._FLAGS_GLOBAL_TABLES_SPEC)
        if glob_tblspec:
            ksname = read_string(f)
            cfname = read_string(f)
        column_metadata = []
        for _ in range(colcount):
            if glob_tblspec:
                colksname = ksname
                colcfname = cfname
            else:
                colksname = read_string(f)
                colcfname = read_string(f)
            colname = read_string(f)
            coltype = cls.read_type(f, user_type_map)
            column_metadata.append((colksname, colcfname, colname, coltype))
        return paging_state, column_metadata

    @classmethod
    def recv_prepared_metadata(cls, f, protocol_version, user_type_map):
        flags = read_int(f)
        colcount = read_int(f)
        pk_indexes = None
        if protocol_version >= 4:
            num_pk_indexes = read_int(f)
            pk_indexes = [read_short(f) for _ in range(num_pk_indexes)]

        glob_tblspec = bool(flags & cls._FLAGS_GLOBAL_TABLES_SPEC)
        if glob_tblspec:
            ksname = read_string(f)
            cfname = read_string(f)
        bind_metadata = []
        for _ in range(colcount):
            if glob_tblspec:
                colksname = ksname
                colcfname = cfname
            else:
                colksname = read_string(f)
                colcfname = read_string(f)
            colname = read_string(f)
            coltype = cls.read_type(f, user_type_map)
            bind_metadata.append(ColumnMetadata(colksname, colcfname, colname, coltype))

        if protocol_version >= 2:
            _, result_metadata = cls.recv_results_metadata(f, user_type_map)
            return bind_metadata, pk_indexes, result_metadata
        else:
            return bind_metadata, pk_indexes, None

    @classmethod
    def recv_results_schema_change(cls, f, protocol_version):
        return EventMessage.recv_schema_change(f, protocol_version)

    @classmethod
    def read_type(cls, f, user_type_map):
        optid = read_short(f)
        try:
            typeclass = cls.type_codes[optid]
        except KeyError:
            raise NotSupportedError("Unknown data type code 0x%04x. Have to skip"
                                    " entire result set." % (optid,))
        if typeclass in (ListType, SetType):
            subtype = cls.read_type(f, user_type_map)
            typeclass = typeclass.apply_parameters((subtype,))
        elif typeclass == MapType:
            keysubtype = cls.read_type(f, user_type_map)
            valsubtype = cls.read_type(f, user_type_map)
            typeclass = typeclass.apply_parameters((keysubtype, valsubtype))
        elif typeclass == TupleType:
            num_items = read_short(f)
            types = tuple(cls.read_type(f, user_type_map) for _ in range(num_items))
            typeclass = typeclass.apply_parameters(types)
        elif typeclass == UserType:
            ks = read_string(f)
            udt_name = read_string(f)
            num_fields = read_short(f)
            names, types = zip(*((read_string(f), cls.read_type(f, user_type_map))
                                 for _ in range(num_fields)))
            specialized_type = typeclass.make_udt_class(ks, udt_name, names, types)
            specialized_type.mapped_class = user_type_map.get(ks, {}).get(udt_name)
            typeclass = specialized_type
        elif typeclass == CUSTOM_TYPE:
            classname = read_string(f)
            typeclass = lookup_casstype(classname)

        return typeclass

    @staticmethod
    def recv_row(f, colcount):
        return [read_value(f) for _ in range(colcount)]


class PrepareMessage(_MessageType):
    opcode = 0x09
    name = 'PREPARE'

    def __init__(self, query):
        self.query = query

    def send_body(self, f, protocol_version):
        write_longstring(f, self.query)
<<<<<<< HEAD
=======
        if ProtocolVersion.uses_prepare_flags(protocol_version):
            # Write the flags byte; with 0 value for now, but this should change in PYTHON-678
            write_uint(f, 0)
>>>>>>> 5c5a53ef


class ExecuteMessage(_MessageType):
    opcode = 0x0A
    name = 'EXECUTE'
    def __init__(self, query_id, query_params, consistency_level,
                 serial_consistency_level=None, fetch_size=None,
                 paging_state=None, timestamp=None, skip_meta=False):
        self.query_id = query_id
        self.query_params = query_params
        self.consistency_level = consistency_level
        self.serial_consistency_level = serial_consistency_level
        self.fetch_size = fetch_size
        self.paging_state = paging_state
        self.timestamp = timestamp
        self.skip_meta = skip_meta

    def send_body(self, f, protocol_version):
        write_string(f, self.query_id)
        if protocol_version == 1:
            if self.serial_consistency_level:
                raise UnsupportedOperation(
                    "Serial consistency levels require the use of protocol version "
                    "2 or higher. Consider setting Cluster.protocol_version to 2 "
                    "to support serial consistency levels.")
            if self.fetch_size or self.paging_state:
                raise UnsupportedOperation(
                    "Automatic query paging may only be used with protocol version "
                    "2 or higher. Consider setting Cluster.protocol_version to 2.")
            write_short(f, len(self.query_params))
            for param in self.query_params:
                write_value(f, param)
            write_consistency_level(f, self.consistency_level)
        else:
            write_consistency_level(f, self.consistency_level)
            flags = _VALUES_FLAG
            if self.serial_consistency_level:
                flags |= _WITH_SERIAL_CONSISTENCY_FLAG
            if self.fetch_size:
                flags |= _PAGE_SIZE_FLAG
            if self.paging_state:
                flags |= _WITH_PAGING_STATE_FLAG
            if self.timestamp is not None:
                if protocol_version >= 3:
                    flags |= _PROTOCOL_TIMESTAMP
                else:
                    raise UnsupportedOperation(
                        "Protocol-level timestamps may only be used with protocol version "
                        "3 or higher. Consider setting Cluster.protocol_version to 3.")
            if self.skip_meta:
                flags |= _SKIP_METADATA_FLAG

<<<<<<< HEAD
            if protocol_version >= 5:
                write_int(f, flags)
=======
            if ProtocolVersion.uses_int_query_flags(protocol_version):
                write_uint(f, flags)
>>>>>>> 5c5a53ef
            else:
                write_byte(f, flags)

            write_short(f, len(self.query_params))
            for param in self.query_params:
                write_value(f, param)
            if self.fetch_size:
                write_int(f, self.fetch_size)
            if self.paging_state:
                write_longstring(f, self.paging_state)
            if self.serial_consistency_level:
                write_consistency_level(f, self.serial_consistency_level)
            if self.timestamp is not None:
                write_long(f, self.timestamp)



class BatchMessage(_MessageType):
    opcode = 0x0D
    name = 'BATCH'

    def __init__(self, batch_type, queries, consistency_level,
                 serial_consistency_level=None, timestamp=None):
        self.batch_type = batch_type
        self.queries = queries
        self.consistency_level = consistency_level
        self.serial_consistency_level = serial_consistency_level
        self.timestamp = timestamp

    def send_body(self, f, protocol_version):
        write_byte(f, self.batch_type.value)
        write_short(f, len(self.queries))
        for prepared, string_or_query_id, params in self.queries:
            if not prepared:
                write_byte(f, 0)
                write_longstring(f, string_or_query_id)
            else:
                write_byte(f, 1)
                write_short(f, len(string_or_query_id))
                f.write(string_or_query_id)
            write_short(f, len(params))
            for param in params:
                write_value(f, param)

        write_consistency_level(f, self.consistency_level)
        if protocol_version >= 3:
            flags = 0
            if self.serial_consistency_level:
                flags |= _WITH_SERIAL_CONSISTENCY_FLAG
            if self.timestamp is not None:
                flags |= _PROTOCOL_TIMESTAMP

            if ProtocolVersion.uses_int_query_flags(protocol_version):
                write_int(f, flags)
            else:
                write_byte(f, flags)

            if self.serial_consistency_level:
                write_consistency_level(f, self.serial_consistency_level)
            if self.timestamp is not None:
                write_long(f, self.timestamp)


known_event_types = frozenset((
    'TOPOLOGY_CHANGE',
    'STATUS_CHANGE',
    'SCHEMA_CHANGE'
))


class RegisterMessage(_MessageType):
    opcode = 0x0B
    name = 'REGISTER'

    def __init__(self, event_list):
        self.event_list = event_list

    def send_body(self, f, protocol_version):
        write_stringlist(f, self.event_list)


class EventMessage(_MessageType):
    opcode = 0x0C
    name = 'EVENT'

    def __init__(self, event_type, event_args):
        self.event_type = event_type
        self.event_args = event_args

    @classmethod
    def recv_body(cls, f, protocol_version, *args):
        event_type = read_string(f).upper()
        if event_type in known_event_types:
            read_method = getattr(cls, 'recv_' + event_type.lower())
            return cls(event_type=event_type, event_args=read_method(f, protocol_version))
        raise NotSupportedError('Unknown event type %r' % event_type)

    @classmethod
    def recv_topology_change(cls, f, protocol_version):
        # "NEW_NODE" or "REMOVED_NODE"
        change_type = read_string(f)
        address = read_inet(f)
        return dict(change_type=change_type, address=address)

    @classmethod
    def recv_status_change(cls, f, protocol_version):
        # "UP" or "DOWN"
        change_type = read_string(f)
        address = read_inet(f)
        return dict(change_type=change_type, address=address)

    @classmethod
    def recv_schema_change(cls, f, protocol_version):
        # "CREATED", "DROPPED", or "UPDATED"
        change_type = read_string(f)
        if protocol_version >= 3:
            target = read_string(f)
            keyspace = read_string(f)
            event = {'target_type': target, 'change_type': change_type, 'keyspace': keyspace}
            if target != SchemaTargetType.KEYSPACE:
                target_name = read_string(f)
                if target == SchemaTargetType.FUNCTION:
                    event['function'] = UserFunctionDescriptor(target_name, [read_string(f) for _ in range(read_short(f))])
                elif target == SchemaTargetType.AGGREGATE:
                    event['aggregate'] = UserAggregateDescriptor(target_name, [read_string(f) for _ in range(read_short(f))])
                else:
                    event[target.lower()] = target_name
        else:
            keyspace = read_string(f)
            table = read_string(f)
            if table:
                event = {'target_type': SchemaTargetType.TABLE, 'change_type': change_type, 'keyspace': keyspace, 'table': table}
            else:
                event = {'target_type': SchemaTargetType.KEYSPACE, 'change_type': change_type, 'keyspace': keyspace}
        return event


class _ProtocolHandler(object):
    """
    _ProtocolHander handles encoding and decoding messages.

    This class can be specialized to compose Handlers which implement alternative
    result decoding or type deserialization. Class definitions are passed to :class:`cassandra.cluster.Cluster`
    on initialization.

    Contracted class methods are :meth:`_ProtocolHandler.encode_message` and :meth:`_ProtocolHandler.decode_message`.
    """

    message_types_by_opcode = _message_types_by_opcode.copy()
    """
    Default mapping of opcode to Message implementation. The default ``decode_message`` implementation uses
    this to instantiate a message and populate using ``recv_body``. This mapping can be updated to inject specialized
    result decoding implementations.
    """

    @classmethod
    def encode_message(cls, msg, stream_id, protocol_version, compressor, allow_beta_protocol_version):
        """
        Encodes a message using the specified frame parameters, and compressor

        :param msg: the message, typically of cassandra.protocol._MessageType, generated by the driver
        :param stream_id: protocol stream id for the frame header
        :param protocol_version: version for the frame header, and used encoding contents
        :param compressor: optional compression function to be used on the body
        """
        flags = 0
        body = io.BytesIO()
        if msg.custom_payload:
            if protocol_version < 4:
                raise UnsupportedOperation("Custom key/value payloads can only be used with protocol version 4 or higher")
            flags |= CUSTOM_PAYLOAD_FLAG
            write_bytesmap(body, msg.custom_payload)
        msg.send_body(body, protocol_version)
        body = body.getvalue()

        if compressor and len(body) > 0:
            body = compressor(body)
            flags |= COMPRESSED_FLAG

        if msg.tracing:
            flags |= TRACING_FLAG

        if allow_beta_protocol_version:
            flags |= USE_BETA_FLAG

        buff = io.BytesIO()
        cls._write_header(buff, protocol_version, flags, stream_id, msg.opcode, len(body))
        buff.write(body)

        return buff.getvalue()

    @staticmethod
    def _write_header(f, version, flags, stream_id, opcode, length):
        """
        Write a CQL protocol frame header.
        """
        pack = v3_header_pack if version >= 3 else header_pack
        f.write(pack(version, flags, stream_id, opcode))
        write_int(f, length)

    @classmethod
    def decode_message(cls, protocol_version, user_type_map, stream_id, flags, opcode, body,
                       decompressor, result_metadata):
        """
        Decodes a native protocol message body

        :param protocol_version: version to use decoding contents
        :param user_type_map: map[keyspace name] = map[type name] = custom type to instantiate when deserializing this type
        :param stream_id: native protocol stream id from the frame header
        :param flags: native protocol flags bitmap from the header
        :param opcode: native protocol opcode from the header
        :param body: frame body
        :param decompressor: optional decompression function to inflate the body
        :return: a message decoded from the body and frame attributes
        """
        if flags & COMPRESSED_FLAG:
            if decompressor is None:
                raise RuntimeError("No de-compressor available for compressed frame!")
            body = decompressor(body)
            flags ^= COMPRESSED_FLAG

        body = io.BytesIO(body)
        if flags & TRACING_FLAG:
            trace_id = UUID(bytes=body.read(16))
            flags ^= TRACING_FLAG
        else:
            trace_id = None

        if flags & WARNING_FLAG:
            warnings = read_stringlist(body)
            flags ^= WARNING_FLAG
        else:
            warnings = None

        if flags & CUSTOM_PAYLOAD_FLAG:
            custom_payload = read_bytesmap(body)
            flags ^= CUSTOM_PAYLOAD_FLAG
        else:
            custom_payload = None

        flags &= USE_BETA_MASK # will only be set if we asserted it in connection estabishment

        if flags:
            log.warning("Unknown protocol flags set: %02x. May cause problems.", flags)

        msg_class = cls.message_types_by_opcode[opcode]
        msg = msg_class.recv_body(body, protocol_version, user_type_map, result_metadata)
        msg.stream_id = stream_id
        msg.trace_id = trace_id
        msg.custom_payload = custom_payload
        msg.warnings = warnings

        if msg.warnings:
            for w in msg.warnings:
                log.warning("Server warning: %s", w)

        return msg

def cython_protocol_handler(colparser):
    """
    Given a column parser to deserialize ResultMessages, return a suitable
    Cython-based protocol handler.

    There are three Cython-based protocol handlers:

        - obj_parser.ListParser
            decodes result messages into a list of tuples

        - obj_parser.LazyParser
            decodes result messages lazily by returning an iterator

        - numpy_parser.NumPyParser
            decodes result messages into NumPy arrays

    The default is to use obj_parser.ListParser
    """
    from cassandra.row_parser import make_recv_results_rows

    class FastResultMessage(ResultMessage):
        """
        Cython version of Result Message that has a faster implementation of
        recv_results_row.
        """
        # type_codes = ResultMessage.type_codes.copy()
        code_to_type = dict((v, k) for k, v in ResultMessage.type_codes.items())
        recv_results_rows = classmethod(make_recv_results_rows(colparser))

    class CythonProtocolHandler(_ProtocolHandler):
        """
        Use FastResultMessage to decode query result message messages.
        """

        my_opcodes = _ProtocolHandler.message_types_by_opcode.copy()
        my_opcodes[FastResultMessage.opcode] = FastResultMessage
        message_types_by_opcode = my_opcodes

        col_parser = colparser

    return CythonProtocolHandler


if HAVE_CYTHON:
    from cassandra.obj_parser import ListParser, LazyParser
    ProtocolHandler = cython_protocol_handler(ListParser())
    LazyProtocolHandler = cython_protocol_handler(LazyParser())
else:
    # Use Python-based ProtocolHandler
    ProtocolHandler = _ProtocolHandler
    LazyProtocolHandler = None


if HAVE_CYTHON and HAVE_NUMPY:
    from cassandra.numpy_parser import NumpyParser
    NumpyProtocolHandler = cython_protocol_handler(NumpyParser())
else:
    NumpyProtocolHandler = None


def read_byte(f):
    return int8_unpack(f.read(1))


def write_byte(f, b):
    f.write(int8_pack(b))


def read_int(f):
    return int32_unpack(f.read(4))


def write_int(f, i):
    f.write(int32_pack(i))


def write_long(f, i):
    f.write(uint64_pack(i))


def read_short(f):
    return uint16_unpack(f.read(2))


def write_short(f, s):
    f.write(uint16_pack(s))


def read_consistency_level(f):
    return read_short(f)


def write_consistency_level(f, cl):
    write_short(f, cl)


def read_string(f):
    size = read_short(f)
    contents = f.read(size)
    return contents.decode('utf8')


def read_binary_string(f):
    size = read_short(f)
    contents = f.read(size)
    return contents


def write_string(f, s):
    if isinstance(s, six.text_type):
        s = s.encode('utf8')
    write_short(f, len(s))
    f.write(s)


def read_binary_longstring(f):
    size = read_int(f)
    contents = f.read(size)
    return contents


def read_longstring(f):
    return read_binary_longstring(f).decode('utf8')


def write_longstring(f, s):
    if isinstance(s, six.text_type):
        s = s.encode('utf8')
    write_int(f, len(s))
    f.write(s)


def read_stringlist(f):
    numstrs = read_short(f)
    return [read_string(f) for _ in range(numstrs)]


def write_stringlist(f, stringlist):
    write_short(f, len(stringlist))
    for s in stringlist:
        write_string(f, s)


def read_stringmap(f):
    numpairs = read_short(f)
    strmap = {}
    for _ in range(numpairs):
        k = read_string(f)
        strmap[k] = read_string(f)
    return strmap


def write_stringmap(f, strmap):
    write_short(f, len(strmap))
    for k, v in strmap.items():
        write_string(f, k)
        write_string(f, v)


def read_bytesmap(f):
    numpairs = read_short(f)
    bytesmap = {}
    for _ in range(numpairs):
        k = read_string(f)
        bytesmap[k] = read_value(f)
    return bytesmap


def write_bytesmap(f, bytesmap):
    write_short(f, len(bytesmap))
    for k, v in bytesmap.items():
        write_string(f, k)
        write_value(f, v)


def read_stringmultimap(f):
    numkeys = read_short(f)
    strmmap = {}
    for _ in range(numkeys):
        k = read_string(f)
        strmmap[k] = read_stringlist(f)
    return strmmap


def write_stringmultimap(f, strmmap):
    write_short(f, len(strmmap))
    for k, v in strmmap.items():
        write_string(f, k)
        write_stringlist(f, v)


def read_error_code_map(f):
    numpairs = read_int(f)
    error_code_map = {}
    for _ in range(numpairs):
        endpoint = read_inet_addr_only(f)
        error_code_map[endpoint] = read_short(f)
    return error_code_map


def read_value(f):
    size = read_int(f)
    if size < 0:
        return None
    return f.read(size)


def write_value(f, v):
    if v is None:
        write_int(f, -1)
    elif v is _UNSET_VALUE:
        write_int(f, -2)
    else:
        write_int(f, len(v))
        f.write(v)


def read_inet_addr_only(f):
    size = read_byte(f)
    addrbytes = f.read(size)
    if size == 4:
        addrfam = socket.AF_INET
    elif size == 16:
        addrfam = socket.AF_INET6
    else:
        raise InternalError("bad inet address: %r" % (addrbytes,))
    return util.inet_ntop(addrfam, addrbytes)


def read_inet(f):
    addr = read_inet_addr_only(f)
    port = read_int(f)
    return (addr, port)


def write_inet(f, addrtuple):
    addr, port = addrtuple
    if ':' in addr:
        addrfam = socket.AF_INET6
    else:
        addrfam = socket.AF_INET
    addrbytes = util.inet_pton(addrfam, addr)
    write_byte(f, len(addrbytes))
    f.write(addrbytes)
    write_int(f, port)<|MERGE_RESOLUTION|>--- conflicted
+++ resolved
@@ -31,7 +31,7 @@
                        UserAggregateDescriptor, SchemaTargetType)
 from cassandra.marshal import (int32_pack, int32_unpack, uint16_pack, uint16_unpack,
                                int8_pack, int8_unpack, uint64_pack, header_pack,
-                               v3_header_pack)
+                               v3_header_pack, uint32_pack)
 from cassandra.cqltypes import (AsciiType, BytesType, BooleanType,
                                 CounterColumnType, DateType, DecimalType,
                                 DoubleType, FloatType, Int32Type,
@@ -558,13 +558,8 @@
         if self.timestamp is not None:
             flags |= _PROTOCOL_TIMESTAMP
 
-<<<<<<< HEAD
-        if protocol_version >= 5:
-            write_int(f, flags)
-=======
         if ProtocolVersion.uses_int_query_flags(protocol_version):
             write_uint(f, flags)
->>>>>>> 5c5a53ef
         else:
             write_byte(f, flags)
 
@@ -778,12 +773,9 @@
 
     def send_body(self, f, protocol_version):
         write_longstring(f, self.query)
-<<<<<<< HEAD
-=======
         if ProtocolVersion.uses_prepare_flags(protocol_version):
             # Write the flags byte; with 0 value for now, but this should change in PYTHON-678
             write_uint(f, 0)
->>>>>>> 5c5a53ef
 
 
 class ExecuteMessage(_MessageType):
@@ -836,13 +828,8 @@
             if self.skip_meta:
                 flags |= _SKIP_METADATA_FLAG
 
-<<<<<<< HEAD
-            if protocol_version >= 5:
-                write_int(f, flags)
-=======
             if ProtocolVersion.uses_int_query_flags(protocol_version):
                 write_uint(f, flags)
->>>>>>> 5c5a53ef
             else:
                 write_byte(f, flags)
 
@@ -1177,6 +1164,10 @@
     f.write(int32_pack(i))
 
 
+def write_uint(f, i):
+    f.write(uint32_pack(i))
+
+
 def write_long(f, i):
     f.write(uint64_pack(i))
 
