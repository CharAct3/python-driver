--- conflicted
+++ resolved
@@ -797,24 +797,6 @@
             self.timestamp_generator = MonotonicTimestampGenerator()
 
         self.profile_manager = ProfileManager()
-<<<<<<< HEAD
-=======
-        self.profile_manager.profiles[EXEC_PROFILE_DEFAULT] = ExecutionProfile(self.load_balancing_policy,
-                                                                               self.default_retry_policy,
-                                                                               Session._default_consistency_level,
-                                                                               Session._default_serial_consistency_level,
-                                                                               Session._default_timeout,
-                                                                               Session._row_factory)
-        # legacy mode if either of these is not default
-        if load_balancing_policy or default_retry_policy:
-            if execution_profiles:
-                raise ValueError("Clusters constructed with execution_profiles should not specify legacy parameters "
-                                 "load_balancing_policy or default_retry_policy. Configure this in a profile instead.")
-
-            self._config_mode = _ConfigMode.LEGACY
-            warn("Legacy execution parameters will be removed in 4.0. Consider using "
-                 "execution profiles.", DeprecationWarning)
->>>>>>> 9819499c
 
         profiles = self.profile_manager.profiles
         profiles[EXEC_PROFILE_DEFAULT] = ExecutionProfile()
@@ -822,10 +804,9 @@
             profiles.update(execution_profiles)
 
         if self._contact_points_explicit:
-<<<<<<< HEAD
             default_lbp_profiles = self.profile_manager._profiles_without_explicit_lbps()
             if default_lbp_profiles:
-                log.warn(
+                log.warning(
                     'Cluster.__init__ called with contact_points '
                     'specified, but load-balancing policies are not '
                     'specified in some ExecutionProfiles. In the next '
@@ -834,29 +815,6 @@
                     '(contact_points = {cp}, '
                     'EPs without explicit LBPs = {eps})'
                     ''.format(cp=contact_points, eps=default_lbp_profiles))
-=======
-            if self._config_mode is _ConfigMode.PROFILES:
-                default_lbp_profiles = self.profile_manager._profiles_without_explicit_lbps()
-                if default_lbp_profiles:
-                    log.warning(
-                        'Cluster.__init__ called with contact_points '
-                        'specified, but load-balancing policies are not '
-                        'specified in some ExecutionProfiles. In the next '
-                        'major version, this will raise an error; please '
-                        'specify a load-balancing policy. '
-                        '(contact_points = {cp}, '
-                        'EPs without explicit LBPs = {eps})'
-                        ''.format(cp=contact_points, eps=default_lbp_profiles))
-            else:
-                if load_balancing_policy is None:
-                    log.warning(
-                        'Cluster.__init__ called with contact_points '
-                        'specified, but no load_balancing_policy. In the next '
-                        'major version, this will raise an error; please '
-                        'specify a load-balancing policy. '
-                        '(contact_points = {cp}, lbp = {lbp})'
-                        ''.format(cp=contact_points, lbp=load_balancing_policy))
->>>>>>> 9819499c
 
         self.metrics_enabled = metrics_enabled
         self.ssl_options = ssl_options
@@ -1594,26 +1552,6 @@
         if not self.control_connection.refresh_node_list_and_token_map(force_token_rebuild):
             raise DriverException("Node list was not refreshed. See log for details.")
 
-<<<<<<< HEAD
-=======
-    def set_meta_refresh_enabled(self, enabled):
-        """
-        *Deprecated:* set :attr:`~.Cluster.schema_metadata_enabled` :attr:`~.Cluster.token_metadata_enabled` instead
-
-        Sets a flag to enable (True) or disable (False) all metadata refresh queries.
-        This applies to both schema and node topology.
-
-        Disabling this is useful to minimize refreshes during multiple changes.
-
-        Meta refresh must be enabled for the driver to become aware of any cluster
-        topology changes or schema updates.
-        """
-        warn("Cluster.set_meta_refresh_enabled is deprecated and will be removed in 4.0. Set "
-             "Cluster.schema_metadata_enabled and Cluster.token_metadata_enabled instead.", DeprecationWarning)
-        self.schema_metadata_enabled = enabled
-        self.token_metadata_enabled = enabled
-
->>>>>>> 9819499c
     @classmethod
     def _send_chunks(cls, connection, host, chunks, set_keyspace=False):
         for ks_chunk in chunks:
@@ -1693,96 +1631,7 @@
     keyspace = None
     is_shutdown = False
 
-<<<<<<< HEAD
-=======
-    _row_factory = staticmethod(named_tuple_factory)
-    @property
-    def row_factory(self):
-        """
-        The format to return row results in.  By default, each
-        returned row will be a named tuple.  You can alternatively
-        use any of the following:
-
-        - :func:`cassandra.query.tuple_factory` - return a result row as a tuple
-        - :func:`cassandra.query.named_tuple_factory` - return a result row as a named tuple
-        - :func:`cassandra.query.dict_factory` - return a result row as a dict
-        - :func:`cassandra.query.ordered_dict_factory` - return a result row as an OrderedDict
-
-        """
-        return self._row_factory
-
-    @row_factory.setter
-    def row_factory(self, rf):
-        self._validate_set_legacy_config('row_factory', rf)
-
-    _default_timeout = 10.0
-
-    @property
-    def default_timeout(self):
-        """
-        A default timeout, measured in seconds, for queries executed through
-        :meth:`.execute()` or :meth:`.execute_async()`.  This default may be
-        overridden with the `timeout` parameter for either of those methods.
-
-        Setting this to :const:`None` will cause no timeouts to be set by default.
-
-        Please see :meth:`.ResponseFuture.result` for details on the scope and
-        effect of this timeout.
-
-        .. versionadded:: 2.0.0
-        """
-        return self._default_timeout
-
-    @default_timeout.setter
-    def default_timeout(self, timeout):
-        self._validate_set_legacy_config('default_timeout', timeout)
-
-    _default_consistency_level = ConsistencyLevel.LOCAL_ONE
-
-    @property
-    def default_consistency_level(self):
-        """
-        *Deprecated:* use execution profiles instead
-        The default :class:`~ConsistencyLevel` for operations executed through
-        this session.  This default may be overridden by setting the
-        :attr:`~.Statement.consistency_level` on individual statements.
-
-        .. versionadded:: 1.2.0
-
-        .. versionchanged:: 3.0.0
-
-            default changed from ONE to LOCAL_ONE
-        """
-        return self._default_consistency_level
-
-    @default_consistency_level.setter
-    def default_consistency_level(self, cl):
-        """
-        *Deprecated:* use execution profiles instead
-        """
-        warn("Setting the consistency level at the session level will be removed in 4.0. Consider using "
-             "execution profiles and setting the desired consitency level to the EXEC_PROFILE_DEFAULT profile."
-             , DeprecationWarning)
-        self._validate_set_legacy_config('default_consistency_level', cl)
-
-    _default_serial_consistency_level = None
-
-    @property
-    def default_serial_consistency_level(self):
-        """
-        The default :class:`~ConsistencyLevel` for serial phase of  conditional updates executed through
-        this session.  This default may be overridden by setting the
-        :attr:`~.Statement.serial_consistency_level` on individual statements.
-
-        Only valid for ``protocol_version >= 2``.
-        """
-        return self._default_serial_consistency_level
-
-    @default_serial_consistency_level.setter
-    def default_serial_consistency_level(self, cl):
-        self._validate_set_legacy_config('default_serial_consistency_level', cl)
-
->>>>>>> 9819499c
+
     max_trace_wait = 2.0
     """
     The maximum amount of time (in seconds) the driver will wait for trace
@@ -4034,8 +3883,6 @@
         ResultSet contains more than one row.
         """
         return self._current_rows[0] if self._current_rows else None
-<<<<<<< HEAD
-=======
 
     def __iter__(self):
         if self._list_mode:
@@ -4056,7 +3903,6 @@
         self._page_iter = iter(self._current_rows)
 
         return next(self._page_iter)
->>>>>>> 9819499c
 
     def __iter__(self):
         return iter(ResultSetIterator(self))
@@ -4084,8 +3930,6 @@
         except TypeError:
             self._current_rows = [result] if result else []
 
-<<<<<<< HEAD
-=======
     def _fetch_all(self):
         self._current_rows = list(self)
         self._page_iter = None
@@ -4111,7 +3955,6 @@
         self._enter_list_mode("index operator")
         return self._current_rows[i]
 
->>>>>>> 9819499c
     def __nonzero__(self):
         return bool(self._current_rows)
 
